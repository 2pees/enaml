sudo: false
dist: trusty

branches:
  only:
    - master

matrix:
  include:
    - env: PYTHON=2.7 QT_VERSION=4 IPY_VERSION=3
    - env: PYTHON=3.4 QT_VERSION=4 IPY_VERSION=3
    - env: PYTHON=3.5 QT_VERSION=5 IPY_VERSION=5 QSCINTILLA=0
    - env: PYTHON=3.6 QT_VERSION=5 IPY_VERSION=6 QSCINTILLA=1

before_install:

  # Install Miniconda
  - travis_retry wget -q https://repo.continuum.io/miniconda/Miniconda3-latest-Linux-x86_64.sh -O miniconda.sh
  - chmod +x miniconda.sh
  - ./miniconda.sh -b -p ~/anaconda
  - export PATH=~/anaconda/bin:$PATH

  # Setup environment
  - travis_retry conda update --yes conda
  - conda config --set always_yes yes

  # Display those for debug purposes
  - conda info -a
  - conda create -n travisci python=$PYTHON pip
  - source activate travisci
  - CONDA_INSTALL="conda install -q"
  - PIP_INSTALL="pip install -q"

  # Install enaml dependencies and include special widgets dependencies
  # We do not test vtk as it segfaults on Travis
  - $CONDA_INSTALL pyqt=$QT_VERSION ply matplotlib

  # Install qtpy from pip to get a recent version (>= 1.3) on python 3.4
  - $PIP_INSTALL qtpy
  - 'if [ $IPY_VERSION < 4 ]; then
        $CONDA_INSTALL ipython=$IPY_VERSION ipython-qtconsole;
     else
        $CONDA_INSTALL ipython=$IPY_VERSION qtconsole;
     fi'

<<<<<<< HEAD
  # Install QScintilla (for Qt5)
  - 'if [ $QT_VERSION -gt 4 ]; then
         $PIP_INSTALL QScintilla;
     fi'
=======
  # Install QScintilla for Qt5 if requested
  # This will force qt to the last available version on PyPI and means that
  # we will have two versions of qt at the same time but it seems to work fine
  - 'if [ $QT_VERSION -gt 4 ] && [ $QSCINTILLA -eq 1 ]; then
         $PIP_INSTALL QScintilla;
     fi'

  # Install the dev version of the other nucleic projects
>>>>>>> b46c9360
  - $PIP_INSTALL https://github.com/nucleic/atom/tarball/master
  - $PIP_INSTALL https://github.com/nucleic/kiwi/tarball/master

  # Intall test tools
  - $PIP_INSTALL pytest pytest-cov pytest-catchlog pytest-timeout pytest-qt

  # Install codecov report tools
  - $PIP_INSTALL codecov

install:

  # Install ecpy (check that build script is not broken
  - cd $TRAVIS_BUILD_DIR
  - python setup.py develop
  - cd ~

before_script:
# We need a (fake) display on Travis so I need to start a X server.
- export DISPLAY=:99.0
- /sbin/start-stop-daemon --start --quiet --pidfile /tmp/custom_xvfb_99.pid --make-pidfile --background --exec /usr/bin/Xvfb -- :99 -screen 0 1400x900x24 -ac +extension GLX +render

script:
  # Run the enaml test suite
  - cd $TRAVIS_BUILD_DIR
  - py.test tests --cov enaml --cov-report xml -v

after_success:
  - cd $TRAVIS_BUILD_DIR
  - codecov<|MERGE_RESOLUTION|>--- conflicted
+++ resolved
@@ -43,12 +43,6 @@
         $CONDA_INSTALL ipython=$IPY_VERSION qtconsole;
      fi'
 
-<<<<<<< HEAD
-  # Install QScintilla (for Qt5)
-  - 'if [ $QT_VERSION -gt 4 ]; then
-         $PIP_INSTALL QScintilla;
-     fi'
-=======
   # Install QScintilla for Qt5 if requested
   # This will force qt to the last available version on PyPI and means that
   # we will have two versions of qt at the same time but it seems to work fine
@@ -57,7 +51,6 @@
      fi'
 
   # Install the dev version of the other nucleic projects
->>>>>>> b46c9360
   - $PIP_INSTALL https://github.com/nucleic/atom/tarball/master
   - $PIP_INSTALL https://github.com/nucleic/kiwi/tarball/master
 
